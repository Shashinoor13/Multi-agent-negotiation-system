--- conflicted
+++ resolved
@@ -21,8 +21,6 @@
     task:str
     input:str
     count = 0
-    user_task: str = "Plan a meeting with Rista next week, her email is ristashrestha10@gmail.com"
-
 
 async def start_negotiation(e:me.ClickEvent):
     state = me.state(State)
@@ -33,33 +31,12 @@
     gmail_agent = GmailAgent("gmail_agent_01")
     calendar_agent = GoogleCalendarAgent("calendar_agent_01")
     search_agent = SearchAgent("search_agent_01")
-<<<<<<< HEAD
-
-
-
-    # save_embeddings([gmail_agent.generate_agent_card(), calendar_agent.generate_agent_card(), search_agent.generate_agent_card()])
-
-    # Available Strategies
-=======
->>>>>>> c508830f
     simple = SimpleNegotiationStrategy()
     negotiation_environment = NegotiationEnvironment(
         agents=[gmail_agent, calendar_agent, search_agent], strategy=simple
     )
     task = state.user_task
 
-<<<<<<< HEAD
-    negotiation_environment = NegotiationEnvironment(agents=[gmail_agent, calendar_agent, search_agent], strategy=simple)
-    
-
-    
-    s = me.state(State)
-    # task = "Plan a meeting with Rista next week, her email is ristashrestha10@gmail.com"
-    task  = s.task
-    print(task)
-    # Iterate through the yielded messages from set_task
-=======
->>>>>>> c508830f
     for message in negotiation_environment.set_task(task=task):
         state.output_messages.append(message)
         yield
@@ -76,13 +53,6 @@
     state.is_negotiating = False
     yield
 
-<<<<<<< HEAD
-async def handleSubmit(e: me.TextareaShortcutEvent):
-    state = me.state(State)
-    state.task = e.value
-    start_negotiation(me.ClickEvent)
-
-=======
 def parse_step(message: str):
     """Parse step/phase and agent from message. Expects format: [Step][Agent] message"""
     step = ""
@@ -146,7 +116,6 @@
 def on_blur(e: me.InputBlurEvent):
     state = me.state(State)
     state.user_task = e.value
->>>>>>> c508830f
 
 @me.page(
     security_policy=me.SecurityPolicy(
@@ -167,31 +136,10 @@
         box_shadow='0 2px 8px rgba(0,0,0,0.10)',
         min_height="100vh"
     )):
-<<<<<<< HEAD
-        s = me.state(State)
-        me.text("# Agent Negotiation Environment", style=me.Style(font_weight="bold", font_size="2em")) # Increased font size
-        me.text("Click the button to start the multi-agent negotiation process for task assignment.")
-        me.textarea(
-            label="Enter the task you want to perform",
-            value=s.input,
-            shortcuts={
-                me.Shortcut(key="enter"):handleSubmit,
-            },
-            appearance="outline",
-            style=me.Style(width="100%"),
-        )
-        me.button(
-            "Start Negotiation", 
-            on_click=start_negotiation, 
-            type="flat",
-            disabled=state.is_negotiating,
-            style=me.Style(margin=me.Margin.symmetric(vertical=20), font_size="1.2em", padding=me.Padding.all(10)) # Styled button
-=======
         me.text("Agent Negotiation Environment", style=me.Style(font_weight="bold", font_size="2em", color="#18181b"))
         me.text(
             "Enter a task and start the multi-agent negotiation process",
             style=me.Style(color="#334155", margin=me.Margin(bottom=2))
->>>>>>> c508830f
         )
 
         with me.box(style=me.Style(min_width="100vw",display="flex", flex_direction="row", gap=8, margin=me.Margin(bottom=18))):
