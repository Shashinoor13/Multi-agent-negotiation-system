[project]
name = "ai-mas"
version = "0.1.0"
description = "Add your description here"
readme = "README.md"
requires-python = ">=3.13"
dependencies = [
    "dotenv>=0.9.9",
    "faiss-cpu>=1.11.0",
    "fastapi>=0.115.14",
    "google-auth-oauthlib>=1.2.2",
    "google-genai>=1.23.0",
    "google-generativeai>=0.8.5",
    "langgraph>=0.5.0",
    "mesop>=1.1.0",
<<<<<<< HEAD
    "sentence-transformers>=5.0.0",
=======
    "tabulate>=0.9.0",
>>>>>>> c508830f
    "tavily-python>=0.7.8",
    "uvicorn>=0.35.0",
]<|MERGE_RESOLUTION|>--- conflicted
+++ resolved
@@ -13,11 +13,8 @@
     "google-generativeai>=0.8.5",
     "langgraph>=0.5.0",
     "mesop>=1.1.0",
-<<<<<<< HEAD
+    "tabulate>=0.9.0",
     "sentence-transformers>=5.0.0",
-=======
-    "tabulate>=0.9.0",
->>>>>>> c508830f
     "tavily-python>=0.7.8",
     "uvicorn>=0.35.0",
 ]